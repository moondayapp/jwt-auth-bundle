--- conflicted
+++ resolved
@@ -19,11 +19,7 @@
      * This method must throw JWTInfoNotFoundException if the user is not
      * found.
      *
-<<<<<<< HEAD
      * @param object $jwt The decoded Json Web Token
-=======
-     * @param stdClass $jwt The decoded Json Web Token
->>>>>>> cae022e2
      *
      * @return UserInterface
      *
@@ -43,10 +39,5 @@
      *
      * @throws JWTInfoNotFoundException if no anonymous user can be used
      */
-<<<<<<< HEAD
     public function getAnonymousUser(): UserInterface;
-
-=======
-    public function getAnonymousUser();
->>>>>>> cae022e2
 }